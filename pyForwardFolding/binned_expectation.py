--- conflicted
+++ resolved
@@ -40,27 +40,17 @@
         """
         return set(self.binning.required_variables()).union(self.model.required_variables())
 
-<<<<<<< HEAD
     def exposed_variables(self) -> Dict[str, List[str]]:
-=======
-    def exposed_parameters(self) -> List[str]:
->>>>>>> 80919cba
         """
         Get variables exposed by the BinnedExpectation.
 
         Returns:
-<<<<<<< HEAD
             Dict[str, List[str]]: Variables exposed by the underlying model.
         """
         exposed = self.model.exposed_variables()
         for key in self.binned_factors:
             exposed.update({key: self.binned_factors[key].exposed_variables()})
         return exposed
-=======
-            List[str]: Parameters exposed by the underlying model.
-        """
-        return self.model.exposed_parameters()
->>>>>>> 80919cba
 
     def evaluate(
         self,
@@ -78,13 +68,9 @@
             Tuple[np.ndarray, np.ndarray]: The histogram weights and squared weights representing the binned expectation.
         """
         # Evaluate the model to get weights
-<<<<<<< HEAD
         weights = self.model.evaluate(input_variables,
-                                      exposed_variables,
+                                      parameter_values,
                                       excluded_comps=self.excluded_comps)
-=======
-        weights = self.model.evaluate(input_variables, parameter_values)
->>>>>>> 80919cba
         weight_sq = backend.power(weights, 2)
         # Extract binning variables
         binning_variables = tuple(input_variables[var] for var in self.binning.required_variables())
@@ -100,8 +86,8 @@
             )*self.lifetime**2
 
         # Add contributions from binned factors
-<<<<<<< HEAD
         for key, factor in self.binned_factors.items():
+            # TODO: Update logic. Do we want to store the bin edges in the factor?
             if isinstance(self.binning, RectangularBinning):
                 if factor.bin_edges is None:
                     raise ValueError("Binned factors must have bin_edges defined.")
@@ -115,16 +101,11 @@
                             err_msg=f"Binned factor {factor.name} has different bin edges than the binning."
                         )
             hist_add, hist_ssq_add = factor.evaluate(input_variables,
-                                                     exposed_variables,
+                                                     parameter_values,
                                                      self.det_config,)
             hist += hist_add*self.lifetime
             if hist_ssq_add is not None:
                 hist_ssq += hist_ssq_add*self.lifetime**2
-=======
-        for factor in self.binned_factors:
-            hist += factor.evaluate(input_variables, parameter_values)
-            # TODO: Handle uncertainty for binned factors
->>>>>>> 80919cba
 
         # Clamp values to avoid negative or infinite values
         hist = backend.clip(hist, 0, float("inf"))
