--- conflicted
+++ resolved
@@ -29,12 +29,7 @@
     def evaluate(
         self,
         input_variables: Dict[str, Union[np.ndarray, float]],
-<<<<<<< HEAD
-        exposed_variables: Dict[str, Union[np.ndarray, float]],
-        calling_key: str,
-=======
         parameters: Dict[str, Union[np.ndarray, float]],
->>>>>>> 80919cba
     ) -> np.ndarray:
         raise NotImplementedError
 
@@ -159,11 +154,7 @@
         self.baseline_norm = baseline_norm
 
 
-<<<<<<< HEAD
-    def evaluate(self, input_variables, exposed_variables, calling_key):
-=======
     def evaluate(self, input_variables, parameter_values):
->>>>>>> 80919cba
         input_values = get_required_variable_values(self, input_variables)
         exposed_values = get_parameter_values(self, parameter_values)
         true_energy = input_values["true_energy"]
@@ -187,13 +178,8 @@
     def __init__(self, name:str, param_mapping: Dict[str, str] = None):
         super().__init__(name, param_mapping)
 
-<<<<<<< HEAD
-    def evaluate(self, input_variables, exposed_variables, calling_key):
-        exposed_values = get_exposed_variable_values(self, exposed_variables)
-=======
     def evaluate(self, input_variables, parameter_values):
         exposed_values = get_parameter_values(self, parameter_values)
->>>>>>> 80919cba
         flux_norm = exposed_values["flux_norm"]
 
         return flux_norm
@@ -220,11 +206,7 @@
         self.req_vars = [req_variable_name]
 
 
-<<<<<<< HEAD
-    def evaluate(self, input_variables, exposed_variables, calling_key):
-=======
     def evaluate(self, input_variables, parameter_values):
->>>>>>> 80919cba
         input_values = get_required_variable_values(self, input_variables)
         exposed_values = get_parameter_values(self, parameter_values)
         sys_value = exposed_values["scale"]
@@ -256,11 +238,7 @@
         self.reference_energy = reference_energy
 
 
-<<<<<<< HEAD
-    def evaluate(self, input_variables, exposed_variables, calling_key):
-=======
     def evaluate(self, input_variables, parameter_values):
->>>>>>> 80919cba
         input_values = get_required_variable_values(self, input_variables)
         exposed_values = get_parameter_values(self, parameter_values)
 
