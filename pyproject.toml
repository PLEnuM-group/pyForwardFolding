--- conflicted
+++ resolved
@@ -18,10 +18,7 @@
   "pyArrow>=19",
   "pyyaml>=6.0",
   "iminuit>=2.31",
-<<<<<<< HEAD
-=======
   "scikit-learn>=1.6"
->>>>>>> 97fede97
 
 ]
 description = "Your project description here."
@@ -80,14 +77,10 @@
 dependencies = [
   "ipykernel",
   "pandas",
-<<<<<<< HEAD
   "matplotlib",
   "seaborn",
   "flax",
   "optax"
-=======
-  "matplotlib"
->>>>>>> 97fede97
 ]
 
 [tool.hatch.envs.default.scripts]
